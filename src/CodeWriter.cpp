--- conflicted
+++ resolved
@@ -237,19 +237,11 @@
     for (int i = 0; i < aq->scale->size; i++) {
       out_ << aq->scale->data[i] << ", ";
     }
-<<<<<<< HEAD
     out_ << "} };\n";
-    out_ << "const int " << name << "_zero[" << aq->zero_point->size + 1
-         << "] = { " << aq->zero_point->size << ", ";
-    writeIntArrayData(*aq->zero_point);
-    out_ << " };\n";
-=======
-    out_ << "} };" << '\n';
-    out_ << "const TfArray<" << aq->zero_point->size 
+    out_ << "const TfArray<" << aq->zero_point->size
          << ", int> " << name << "_zero = { " << aq->zero_point->size << ", { ";
     writeIntArrayData(*aq->zero_point);
-    out_ << " } };" << '\n';
->>>>>>> 2c8ca1a8
+    out_ << " } };\n";
     out_ << "const TfLiteAffineQuantization " << name << " = { "
          << "(TfLiteFloatArray*)&" << name << "_scale, "
          << "(TfLiteIntArray*)&" << name << "_zero, " << aq->quantized_dimension
