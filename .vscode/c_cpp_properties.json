{
    "configurations": [
        {
            "name": "Linux",
            "includePath": [
                "${workspaceFolder}/**",
                "${workspaceFolder}/../tensorflow",
                "${workspaceFolder}/../tensorflow/tensorflow/lite/micro/tools/make/downloads/",
                "${workspaceFolder}/../tensorflow/tensorflow/lite/micro/tools/make/downloads/gemmlowp",
                "${workspaceFolder}/../tensorflow/tensorflow/lite/micro/tools/make/downloads/flatbuffers/include",
                "${workspaceFolder}/../tensorflow/tensorflow/lite/micro/tools/make/downloads/ruy",
                "${workspaceFolder}/../tensorflow/tensorflow/lite/micro/tools/make/downloads/kissfft"
           ],
<<<<<<< HEAD
            "defines": [ "TF_LITE_STATIC_MEMORY", "NDEBUG", "TF_LITE_DISABLE_X86_NEON" ],
            "compilerPath": "/usr/bin/g++",
=======
            "defines": [ "TF_LITE_STATIC_MEMORY", "NDEBUG", "TF_LITE_DISABLE_X86_NEON", "SUFFICIENT_ARENA_SIZE" ],
            "compilerPath": "/usr/bin/clang",
>>>>>>> 434d0908
            "cStandard": "c11",
            "cppStandard": "c++17",
            "intelliSenseMode": "clang-x64"
        }
    ],
    "version": 4
}<|MERGE_RESOLUTION|>--- conflicted
+++ resolved
@@ -11,13 +11,8 @@
                 "${workspaceFolder}/../tensorflow/tensorflow/lite/micro/tools/make/downloads/ruy",
                 "${workspaceFolder}/../tensorflow/tensorflow/lite/micro/tools/make/downloads/kissfft"
            ],
-<<<<<<< HEAD
-            "defines": [ "TF_LITE_STATIC_MEMORY", "NDEBUG", "TF_LITE_DISABLE_X86_NEON" ],
+            "defines": [ "TF_LITE_STATIC_MEMORY", "NDEBUG", "TF_LITE_DISABLE_X86_NEON", "SUFFICIENT_ARENA_SIZE" ],
             "compilerPath": "/usr/bin/g++",
-=======
-            "defines": [ "TF_LITE_STATIC_MEMORY", "NDEBUG", "TF_LITE_DISABLE_X86_NEON", "SUFFICIENT_ARENA_SIZE" ],
-            "compilerPath": "/usr/bin/clang",
->>>>>>> 434d0908
             "cStandard": "c11",
             "cppStandard": "c++17",
             "intelliSenseMode": "clang-x64"
